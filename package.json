{
  "name": "@melonproject/protocol",
  "version": "0.9.0-alpha.19",
  "description": "Technology Regulated and Operated Investment Funds",
  "main": "./build/index.js",
  "module": "./build/index.js",
  "types": "./build/index.d.ts",
  "bin": {
    "melon": "./bin/melon.js"
  },
  "scripts": {
    "compile": "node bin/melon.js compile",
    "createIndexFiles": "yarn ts-node src/utils/createIndexFiles.ts && prettier --write src/**/index.ts",
    "build": "yarn createIndexFiles && tsc && tscpaths -p tsconfig.json -s ./src -o ./build && yarn tsc bin/compile.ts",
    "build:bundle": "parcel build src/index.ts --target node -d build --out-file bundle.js",
    "dev": "yarn jest --watch ./**/*.test.ts",
    "devchain": "ganache-cli --gasLimit 0x7a1200 --defaultBalanceEther 10000000000000",
    "deploy:legacy:refactor": "CHAIN_ENV=development babel-node legacy/utils/deploy/refactorDeploy.js",
    "deploy": "node bin/melon.js deploy",
    "format": "prettier --write src/**/*.ts",
    "format:sol": "prettier --write src/**/*.sol && solium -d src/ --fix",
    "lint:eslint": "eslint .",
    "lint:tslint": "tsc --noEmit && tslint src/**/*.ts",
    "lint:prettier": "yarn prettier --list-different src/**/*.ts",
    "lint:solium": "solium --dir .",
    "lint": "yarn lint:tslint && yarn lint:prettier",
    "oyente": "oyente -s src/Fund.sol",
    "publish:alpha": "yarn publish --tag alpha --new-version $(semver $npm_package_version -i prerelease --preid alpha)",
    "test:integration:legacy": "CHAIN_ENV=development ava legacy/tests/integration/fundTrading.js",
    "test": "yarn build && yarn compile && yarn deploy && yarn lint && yarn test:verbose && echo 'Jest finished' && yarn test:integration:legacy",
    "test:TOFIX": "yarn lint:solium",
    "test:verbose": "TERM=dumb yarn jest --maxWorkers=1 --forceExit",
    "ts-node": "ts-node -r tsconfig-paths/register -r dotenv/config"
  },
  "publishConfig": {
    "access": "public"
  },
  "files": [
    "bin/",
    "build/",
    "tests/",
    "src/",
    "out/",
    "tsconfig.json",
    "typings.d.ts"
  ],
  "repository": {
    "type": "git",
    "url": "git+https://github.com/melonproject/protocol.git"
  },
  "keywords": [
    "Ethereum",
    "Protocol",
    "Melon",
    "Solidity",
    "Type Script",
    "Smart Contracts"
  ],
  "author": "Melonport AG <team@melonport.com>",
  "license": "GPL-3.0",
  "bugs": {
    "url": "https://github.com/melonproject/protocol/issues"
  },
  "homepage": "https://github.com/melonproject/protocol#readme",
  "devDependencies": {
    "0x.js": "1.0.7",
    "@parity/api": "^2.1.20",
    "@types/glob": "^7.1.1",
    "@types/jest": "^23.3.3",
    "ava": "^0.25.0",
    "babel-cli": "^6.26.0",
    "babel-core": "^6.26.0",
    "babel-eslint": "^7.2.3",
    "babel-plugin-transform-runtime": "^6.23.0",
    "babel-preset-es2015": "^6.24.1",
    "babel-preset-stage-0": "^6.24.1",
    "bignumber.js": "^4.1.0",
<<<<<<< HEAD
    "ganache-cli": "schmidsi/ganache-cli",
=======
>>>>>>> d5695558
    "glob": "^7.1.3",
    "husky": "^1.1.2",
    "jest": "^23.6.0",
    "lint-staged": "^7.3.0",
    "mkdirp": "^0.5.1",
    "parcel-bundler": "^1.10.3",
    "prettier": "^1.14.3",
    "prettier-eslint": "^8.2.2",
    "prettier-plugin-solidity": "^1.0.0-alpha.5",
    "rimraf": "^2.6.2",
    "semver": "^5.6.0",
    "solium": "^1.1.0",
    "ts-jest": "^23.10.4",
    "ts-loader": "^5.2.2",
    "ts-node": "^7.0.1",
    "tscpaths": "^0.0.6",
    "tslint": "^5.11.0",
    "tslint-config-airbnb": "^5.11.0",
    "tslint-config-prettier": "^1.15.0",
    "typescript": "^3.1.1",
    "web3": "^1.0.0-beta.34",
    "webpack": "^4.23.0",
    "webpack-cli": "^3.1.2"
  },
  "dependencies": {
<<<<<<< HEAD
    "@melonproject/token-math": "0.0.20",
=======
    "@melonproject/ganache-cli": "^6.1.9",
    "@melonproject/token-math": "0.0.18",
>>>>>>> d5695558
    "babel-runtime": "^6.26.0",
    "camel-case": "^3.0.0",
    "commander": "^2.19.0",
    "debug": "^4.0.1",
    "dotenv": "^6.0.0",
    "emoji-regex": "^7.0.1",
    "find-up": "^3.0.0",
    "ramda": "^0.25.0",
    "request-promise": "^4.2.2",
    "rxjs": "^6.3.3",
    "solc": "^0.4.25",
    "tsconfig-paths": "^3.6.0",
    "web3-eth": "1.0.0-beta.36",
    "web3-eth-abi": "1.0.0-beta.36",
    "web3-utils": "1.0.0-beta.36",
    "yup": "^0.26.6",
    "zen-observable-ts": "^0.8.10"
  },
  "ava": {
    "files": [
      "tests/integration/fundShares.js",
      "tests/integration/fundTrading.js",
      "tests/integration/competitionRegistration.js",
      "tests/integration/competitionPayout.js",
      "tests/integration/centralizedExchange.js",
      "tests/integration/simpleMarketWithApprove.js",
      "tests/integration/redeemMaliciousAsset.js",
      "tests/integration/kyberTrading.js",
      "tests/integration/0xTrading.js",
      "tests/integration/tradingAlternativeToken.js",
      "tests/unit/pricefeed/priceFeed.js",
      "tests/unit/pricefeed/canonicalPriceFeed.js",
      "tests/unit/pricefeed/operatorStaking.js",
      "tests/unit/competitions/registration.js",
      "tests/unit/competitions/redeem.js",
      "tests/unit/competitions/version.js",
      "tests/unit/competitions/whitelist.js",
      "tests/unit/compliance/noCompliance.js",
      "tests/unit/compliance/onlyManager.js",
      "tests/unit/compliance/picopsCompliance.js",
      "tests/unit/governance/governance.js",
      "tests/unit/riskmgmt/rmMakeOrders.js",
      "tests/unit/version/version.js",
      "tests/unit/fundRanking.js"
    ],
    "tap": true,
    "babel": "inherit",
    "require": [
      "babel-register"
    ]
  },
  "husky": {
    "hooks": {
      "pre-commit": "lint-staged"
    }
  },
  "lint-staged": {
    "*.ts": [
      "yarn format",
      "git add"
    ]
  }
}<|MERGE_RESOLUTION|>--- conflicted
+++ resolved
@@ -75,10 +75,6 @@
     "babel-preset-es2015": "^6.24.1",
     "babel-preset-stage-0": "^6.24.1",
     "bignumber.js": "^4.1.0",
-<<<<<<< HEAD
-    "ganache-cli": "schmidsi/ganache-cli",
-=======
->>>>>>> d5695558
     "glob": "^7.1.3",
     "husky": "^1.1.2",
     "jest": "^23.6.0",
@@ -104,12 +100,8 @@
     "webpack-cli": "^3.1.2"
   },
   "dependencies": {
-<<<<<<< HEAD
+    "@melonproject/ganache-cli": "^6.1.9",
     "@melonproject/token-math": "0.0.20",
-=======
-    "@melonproject/ganache-cli": "^6.1.9",
-    "@melonproject/token-math": "0.0.18",
->>>>>>> d5695558
     "babel-runtime": "^6.26.0",
     "camel-case": "^3.0.0",
     "commander": "^2.19.0",
