--- conflicted
+++ resolved
@@ -1,10 +1,6 @@
 {
   "name": "@melonproject/protocol",
-<<<<<<< HEAD
   "version": "0.9.0-alpha.24",
-=======
-  "version": "0.9.0-alpha.25",
->>>>>>> 045f689d
   "description": "Technology Regulated and Operated Investment Funds",
   "main": "lib/index.umd.js",
   "module": "lib/index.js",
