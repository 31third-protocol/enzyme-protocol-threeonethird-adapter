--- conflicted
+++ resolved
@@ -1,10 +1,6 @@
 {
   "name": "@melonproject/protocol",
-<<<<<<< HEAD
-  "version": "0.9.18",
-=======
   "version": "0.9.22",
->>>>>>> 1ee96cfc
   "description": "Technology Regulated and Operated Investment Funds",
   "main": "lib/index.umd.js",
   "module": "lib/index.js",
