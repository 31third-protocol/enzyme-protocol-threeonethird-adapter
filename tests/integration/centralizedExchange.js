--- conflicted
+++ resolved
@@ -171,14 +171,8 @@
       trade1.sellQuantity,
       trade1.buyQuantity,
     ],
-  );
-<<<<<<< HEAD
-  
+  );  
   const post = await getAllBalances(deployed, accounts, fund);
-=======
-
-  const post = await getAllBalances();
->>>>>>> 1111bc3e
   const heldinExchange = await fund.instance.quantityHeldInCustodyOfExchange.call({}, [mlnToken.address]);
 
   t.is(Number(heldinExchange), trade1.sellQuantity);
