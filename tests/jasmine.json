{
  "spec_dir": "tests",
<<<<<<< HEAD
  "spec_files": ["fund-shares.js", "governance.js"],
=======
  "spec_files": ["integration/fundShares.js"],
>>>>>>> 9c8eb246
  "helpers": [],
  "stopSpecOnExpectationFailure": false,
  "random": false
}<|MERGE_RESOLUTION|>--- conflicted
+++ resolved
@@ -1,10 +1,6 @@
 {
   "spec_dir": "tests",
-<<<<<<< HEAD
-  "spec_files": ["fund-shares.js", "governance.js"],
-=======
   "spec_files": ["integration/fundShares.js"],
->>>>>>> 9c8eb246
   "helpers": [],
   "stopSpecOnExpectationFailure": false,
   "random": false
