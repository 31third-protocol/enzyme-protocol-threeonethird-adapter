--- conflicted
+++ resolved
@@ -34,11 +34,7 @@
       - name: Install foundry
         uses: foundry-rs/foundry-toolchain@v1
         with:
-<<<<<<< HEAD
-          version: nightly-f625d0fa7c51e65b4bf1e8f7931cd1c6e2e285e9
-=======
           version: nightly-c99854277c346fa6de7a8f9837230b36fd85850e
->>>>>>> 119cea94
 
       - name: Display config
         run: forge config
