#!/usr/bin/env node
// require('babel-polyfill');
const R = require('ramda');
const path = require('path');
const readline = require('readline');
const fs = require('fs');
const program = require('commander');
const pkg = require('../package.json');
const {
  createPrice,
  createQuantity,
  createToken,
} = require('@melonproject/token-math');

const checkPeerCount = environment => {
  let lastPeerCount;

  global.setInterval(async () => {
    const currentPeerCount = await environment.eth.net.getPeerCount();

    if (lastPeerCount === undefined && currentPeerCount > 0) {
      lastPeerCount = currentPeerCount;
      console.log('Node has', lastPeerCount, 'peers');
    } else if (lastPeerCount !== 0 && currentPeerCount === 0) {
      lastPeerCount = currentPeerCount;
      console.warn('Node has no peers!');
    } else if (lastPeerCount === 0 && currentPeerCount > 0) {
      lastPeerCount = currentPeerCount;
      console.log('Found some peers:', lastPeerCount);
    }
  }, 5000);
};

const getEnvironment = ({
  pathToKeystore,
  endpoint,
  gasPrice,
  gasLimit,
  privateKey,
  track,
}) =>
  new Promise(async (resolve, reject) => {
    try {
      const {
        constructEnvironment,
      } = require('../lib/utils/environment/constructEnvironment');

      const { cliLogger } = require('../lib/utils/environment/cliLogger');

      const environmentWithoutWallet = constructEnvironment({
        endpoint,
        logger: cliLogger,
        options: {
          gasPrice,
          gasLimit,
        },
        track,
      });

      if (pathToKeystore) {
        console.log('Keystore file at:', pathToKeystore);

        const keystore = JSON.parse(fs.readFileSync(pathToKeystore, 'utf8'));
        const {
          withKeystoreSigner,
        } = require('../lib/utils/environment/withKeystoreSigner');

        if (process.env.KEYSTORE_PASSWORD) {
          console.log('Using KEYSTORE_PASSWORD from env vars');

          const withWallet = withKeystoreSigner(environmentWithoutWallet, {
            keystore,
            password: process.env.KEYSTORE_PASSWORD,
          });

          return resolve(withWallet);
        }

        const rl = readline.createInterface({
          input: process.stdin,
          output: process.stdout,
        });

        rl.question(
          `Please type the password to unlock the keystore: `,
          password => {
            const withWallet = withKeystoreSigner(environmentWithoutWallet, {
              keystore,
              password,
            });
            rl.close();

            resolve(withWallet);
          },
        );
      } else if (privateKey) {
        console.log('With private key');

        const {
          withPrivateKeySigner,
        } = require('../lib/utils/environment/withPrivateKeySigner');

        const withWallet = await withPrivateKeySigner(
          environmentWithoutWallet,
          privateKey,
        );

        resolve(withWallet);
      } else {
        console.log('With unlocked node');

        const {
          withUnlockedSigner,
        } = require('../lib/utils/environment/withUnlockedSigner');

        const withWallet = await withUnlockedSigner(environmentWithoutWallet);
        resolve(withWallet);
      }
    } catch (e) {
      reject(e);
    }
  });

program
  .version(pkg.version, '-v, --version')
  .description('The Melon Protocol CLI');

program
  .command('compile [<glob>]')
  .description('Compile the Melon Smart Contracts.')
  .action(async glob => {
    console.log(glob ? `Compiling ${glob}` : 'Compiling all contracts');

    try {
      const { compileGlob } = require('./compile');
      await compileGlob(glob);
      process.exit();
    } catch (e) {
      console.error(e);
      process.exit(1);
    }
  });

program
  .command('deploy')
  .description(
    'Deploy the Melon smart contracts. By default: A full deploy to the local chain at localhost:8545',
  )
  .option(
    '-t, --tokens <tokens>',
    'A comma separated list of tokens to deploy. It always starts with: "WETH,MLN,ZRX". To add decimals, write: "EUR:2"',
  )
  .option(
    '-c, --config <pathToConfig>',
    'Path to JSON config. Example: ./deployments/config/test.json',
  )
  .option(
    '-e, --endpoint <endpoint>',
    'The JSON RPC endpoint url. By default: https://localhost:8545',
  )
  .option('-g, --gas <number>', 'Default number of gas units to provide')
  .option('-p, --gas-price <number>', 'Price (in wei) of each gas unit')
  .option(
    '-k, --keystore <pathToKeystore>',
    'Load the deployer account from a keystore file',
  )
  .option(
    '-P, --private-key <string>',
    'Load the deployer account from a private key',
  )
  .option('-T, --track <string>', 'Specify a track')
  .action(async options => {
    console.log(`Deploying thirdParty & melon contracts.`);
    const providedTokens = options.tokens ? options.tokens.split(',') : [];
    const tokens = ['WETH', 'MLN', 'ZRX', 'EUR', 'DGX', ...providedTokens];
    const tokenInterfaces = tokens.map(token => {
      const [symbol, decimals] = token.split(':');
      return createToken(symbol, undefined, decimals && parseInt(decimals, 10));
    });

    const config = options.config && require(`../${options.config}`);

    if (config) console.log('Loaded config from', `../${options.config}`);

    const {
      deployThirdParty,
    } = require('../lib/utils/deploy/deployThirdParty');
    const {
      deploySystem,
      deployAllContractsConfig,
    } = require('../lib/utils/deploy/deploySystem');

    try {
      const environment = await getEnvironment({
        endpoint:
          options.endpoint ||
          process.env.JSON_RPC_ENDPOINT ||
          'http://localhost:8545',
        gasLimit: options.gas || '8000000',
        gasPrice: options.gasPrice || '2000000000',
        pathToKeystore: options.keystore || undefined,
        privateKey: options.privateKey || undefined,
        track: options.track || R.path(['meta', 'track'], config),
      });

      checkPeerCount(environment);

      const thirdPartyContracts =
        (config && config.thirdPartyContracts) ||
        (await deployThirdParty(environment, tokenInterfaces));

      const { deployment } = await deploySystem(
        environment,
        thirdPartyContracts,
        (config && config.melonContracts) || deployAllContractsConfig,
        R.path(['meta', 'description'], config),
      );
      const chainId = await environment.eth.net.getId();

      const chainMap = {
        1: 'mainnet',
        42: 'kovan',
      };

      const chainName = chainMap[chainId] || 'development';

      fs.writeFileSync(
        `./deployments/${chainName}-${environment.track}.json`,
        JSON.stringify(deployment, null, 2),
      );
      process.exit();
    } catch (e) {
      console.error(e);
      process.exit(1);
    }
  });

program
  .command('set-price <symbol> <value>')
  .description('Sets a price on the price feed.')
  .option(
    '-e, --endpoint <endpoint>',
    'The JSON RPC endpoint url. By default: https://localhost:8545',
  )
  .option('-g, --gas <number>', 'Default number of gas units to provide')
  .option('-p, --gas-price <number>', 'Price (in wei) of each gas unit')
  .option(
    '-k, --keystore <pathToKeystore>',
    'Load the deployer account from a keystore file',
  )
  .option(
    '-P, --private-key <string>',
    'Load the deployer account from a private key',
  )
  .option('-T, --track <string>', 'Specify a track')
  .action(async (symbol, value, options) => {
    console.log(`Setting the price for ${symbol} to ${value}`);
    const {
      initTestEnvironment,
    } = require('../lib/tests/utils/initTestEnvironment');
    const { update } = require('../lib/contracts/prices/transactions/update');
    const {
      getQuoteToken,
    } = require('../lib/contracts/prices/calls/getQuoteToken');

    try {
      const environmentWithoutDeployment = await getEnvironment({
        endpoint:
          options.endpoint ||
          process.env.JSON_RPC_ENDPOINT ||
          'http://localhost:8545',
        gasLimit: options.gas || '8000000',
        gasPrice: options.gasPrice || '2000000000',
        pathToKeystore: options.keystore || undefined,
        privateKey: options.privateKey || undefined,
        track: options.track,
      });

      checkPeerCount(environmentWithoutDeployment);

      const {
        withDeployment,
      } = require('../lib/utils/environment/withDeployment');
      const environment = await withDeployment(environmentWithoutDeployment);

      const { priceSource } = environment.deployment.melonContracts;
      const { tokens } = environment.deployment.thirdPartyContracts;

      const quoteToken = await getQuoteToken(environment, priceSource);
      const baseToken = tokens.find(token => {
        return token.symbol === symbol.toUpperCase();
      });

      const newPrice = createPrice(
        createQuantity(baseToken, 1),
        createQuantity(quoteToken, value),
      );

      await update(environment, priceSource, [newPrice]);

      console.log(`Successfully updated the price for ${symbol}.`);
      process.exit();
    } catch (e) {
      console.error(e);
      process.exit(1);
    }
  });

program
  .command('update-kyber-pricefeed')
  .description('Update kyber pricefeed')
  .option(
    '-e, --endpoint <endpoint>',
    'The JSON RPC endpoint url. By default: https://localhost:8545',
  )
  .option('-g, --gas <number>', 'Default number of gas units to provide')
  .option('-p, --gas-price <number>', 'Price (in wei) of each gas unit')
  .option(
    '-k, --keystore <pathToKeystore>',
    'Load the deployer account from a keystore file',
  )
  .option(
    '-P, --private-key <string>',
    'Load the deployer account from a private key',
  )
  .option('-T, --track <string>', 'Specify a track')
  .option('-I, --interval <number>', 'Gap between each pricefeed update in ms')

  .action(async options => {
    console.log(`Started Kyber Pricefeed updater`);
    try {
      const environmentWithoutDeployment = await getEnvironment({
        endpoint:
          options.endpoint ||
          process.env.JSON_RPC_ENDPOINT ||
          'http://localhost:8545',
        gasLimit: options.gas || '8000000',
        gasPrice: options.gasPrice || '2000000000',
        pathToKeystore: options.keystore || undefined,
        privateKey: options.privateKey || undefined,
        track: options.track,
      });

      checkPeerCount(environmentWithoutDeployment);

      const {
        withDeployment,
      } = require('../lib/utils/environment/withDeployment');
      const environment = await withDeployment(environmentWithoutDeployment);

      const {
        updateKyber,
      } = require('../lib/contracts/prices/transactions/updateKyber');

      const updatePeriodically = async () => {
        try {
          await updateKyber(
            environment,
            environment.deployment.melonContracts.priceSource,
          );
        } catch (err) {
          console.error(err);
        }
<<<<<<< HEAD
      };

      setInterval(updatePeriodically, options.interval);
=======
      }

      setInterval(updatePeriodically, options.interval);
      
      // Run it once immediately.
      updatePeriodically();
>>>>>>> 55d9f54d
    } catch (e) {
      console.error(e);
      process.exit(1);
    }
  });

program.on('command:*', function() {
  program.help();
  process.exit();
});

if (process.argv.length < 3) {
  program.help();
  process.exit();
}

program.parse(process.argv);<|MERGE_RESOLUTION|>--- conflicted
+++ resolved
@@ -361,18 +361,12 @@
         } catch (err) {
           console.error(err);
         }
-<<<<<<< HEAD
       };
-
-      setInterval(updatePeriodically, options.interval);
-=======
-      }
 
       setInterval(updatePeriodically, options.interval);
       
       // Run it once immediately.
       updatePeriodically();
->>>>>>> 55d9f54d
     } catch (e) {
       console.error(e);
       process.exit(1);
