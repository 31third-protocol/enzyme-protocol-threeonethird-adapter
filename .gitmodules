[submodule "lib/ds-test"]
	path = lib/ds-test
	url = https://github.com/dapphub/ds-test
<<<<<<< HEAD
[submodule "lib/ds-token"]
	path = lib/ds-token
	url = https://github.com/dapphub/ds-token
=======
>>>>>>> a086b8f5
[submodule "lib/ds-group"]
	path = lib/ds-group
	url = https://github.com/dapphub/ds-group<|MERGE_RESOLUTION|>--- conflicted
+++ resolved
@@ -1,12 +1,6 @@
 [submodule "lib/ds-test"]
 	path = lib/ds-test
 	url = https://github.com/dapphub/ds-test
-<<<<<<< HEAD
-[submodule "lib/ds-token"]
-	path = lib/ds-token
-	url = https://github.com/dapphub/ds-token
-=======
->>>>>>> a086b8f5
 [submodule "lib/ds-group"]
 	path = lib/ds-group
 	url = https://github.com/dapphub/ds-group