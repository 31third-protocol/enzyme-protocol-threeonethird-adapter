import { QuantityInterface } from '@melonproject/token-math/quantity';
<<<<<<< HEAD
import { Address } from '@melonproject/token-math/address';

import { ensure } from '~/utils/guards';
import { isAddress } from '~/utils/checks';
import { ensureAccountAddress } from '~/utils/environment';

=======
import { ensure } from '~/utils/guards/ensure';
import { Address } from '~/utils/types';
import { isAddress } from '~/utils/checks/isAddress';
import { ensureAccountAddress } from '~/utils/environment/ensureAccountAddress';
>>>>>>> 886ac5bd
import {
  transactionFactory,
  withContractAddressQuery,
  ImplicitExecute,
} from '~/utils/solidity/transactionFactory';
import { Contracts } from '~/Contracts';
import { ensureSufficientBalance } from '../guards/ensureSufficientBalance';

const guard = async ({ howMuch, to }, contractAddress, environment) => {
  ensureAccountAddress(environment);
  ensure(isAddress(to), `To is not an address. Got: ${to}`, to);
  ensure(
    isAddress(howMuch.token.address),
    `Token needs to have an address. Got: ${howMuch.token.address}`,
  );

  await ensureSufficientBalance(
    howMuch,
    environment.wallet.address,
    environment,
  );
};

const prepareArgs = async ({ howMuch, to }) => [
  to.toString(),
  howMuch.quantity.toString(),
];

const postProcess = async receipt => {
  return true;
};

interface TransferArgs {
  howMuch: QuantityInterface;
  to: Address;
}

type TransferResult = boolean;

const transfer: ImplicitExecute<
  TransferArgs,
  TransferResult
> = withContractAddressQuery(
  ['howMuch', 'token', 'address'],
  transactionFactory(
    'transfer',
    Contracts.StandardToken,
    guard,
    prepareArgs,
    postProcess,
  ),
);

export { transfer };<|MERGE_RESOLUTION|>--- conflicted
+++ resolved
@@ -1,23 +1,16 @@
 import { QuantityInterface } from '@melonproject/token-math/quantity';
-<<<<<<< HEAD
 import { Address } from '@melonproject/token-math/address';
 
-import { ensure } from '~/utils/guards';
-import { isAddress } from '~/utils/checks';
-import { ensureAccountAddress } from '~/utils/environment';
-
-=======
 import { ensure } from '~/utils/guards/ensure';
-import { Address } from '~/utils/types';
 import { isAddress } from '~/utils/checks/isAddress';
 import { ensureAccountAddress } from '~/utils/environment/ensureAccountAddress';
->>>>>>> 886ac5bd
 import {
   transactionFactory,
   withContractAddressQuery,
   ImplicitExecute,
 } from '~/utils/solidity/transactionFactory';
 import { Contracts } from '~/Contracts';
+
 import { ensureSufficientBalance } from '../guards/ensureSufficientBalance';
 
 const guard = async ({ howMuch, to }, contractAddress, environment) => {
