import { createQuantity } from '@melonproject/token-math/quantity';
<<<<<<< HEAD
import { Address } from '@melonproject/token-math/address';

import { initTestEnvironment, getGlobalEnvironment } from '~/utils/environment';

import { approve, transferFrom, deployToken, getToken } from '..';
=======
import { initTestEnvironment } from '~/utils/environment/initTestEnvironment';
import { getGlobalEnvironment } from '~/utils/environment/globalEnvironment';
import { Address } from '~/utils/types';
import { approve } from '../transactions/approve';
import { transferFrom } from '../transactions/transferFrom';
import { deployToken } from '../transactions/deploy';
import { getToken } from '../calls/getToken';
>>>>>>> 886ac5bd

const shared: any = {};

beforeAll(async () => {
  await initTestEnvironment();
  shared.address = await deployToken();
  shared.token = await getToken(shared.address);
});

test('transferFrom', async () => {
  const environment = getGlobalEnvironment();
  const accounts = await environment.eth.getAccounts();
  const howMuch = createQuantity(shared.token, '1000000000000000000');

  await approve({ howMuch, spender: new Address(accounts[0]) });

  const receipt = await transferFrom({
    howMuch,
    from: new Address(accounts[0]),
    to: new Address(accounts[1]),
  });

  expect(receipt).toBeTruthy();
});<|MERGE_RESOLUTION|>--- conflicted
+++ resolved
@@ -1,19 +1,12 @@
 import { createQuantity } from '@melonproject/token-math/quantity';
-<<<<<<< HEAD
 import { Address } from '@melonproject/token-math/address';
 
-import { initTestEnvironment, getGlobalEnvironment } from '~/utils/environment';
-
-import { approve, transferFrom, deployToken, getToken } from '..';
-=======
 import { initTestEnvironment } from '~/utils/environment/initTestEnvironment';
 import { getGlobalEnvironment } from '~/utils/environment/globalEnvironment';
-import { Address } from '~/utils/types';
 import { approve } from '../transactions/approve';
 import { transferFrom } from '../transactions/transferFrom';
 import { deployToken } from '../transactions/deploy';
 import { getToken } from '../calls/getToken';
->>>>>>> 886ac5bd
 
 const shared: any = {};
 
@@ -31,8 +24,8 @@
   await approve({ howMuch, spender: new Address(accounts[0]) });
 
   const receipt = await transferFrom({
+    from: new Address(accounts[0]),
     howMuch,
-    from: new Address(accounts[0]),
     to: new Address(accounts[1]),
   });
 
