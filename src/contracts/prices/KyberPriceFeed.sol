pragma solidity ^0.4.25;

import "PriceSource.i.sol";
import "ERC20.i.sol";
import "thing.sol";
import "KyberNetworkProxy.sol";
import "Registry.sol";

/// @title Price Feed Template
/// @author Melonport AG <team@melonport.com>
/// @notice Routes external data to smart contracts
/// @notice Where external data includes sharePrice of Melon funds
/// @notice PriceFeed operator could be staked and sharePrice input validated on chain
contract KyberPriceFeed is PriceSourceInterface, DSThing {

    address public KYBER_NETWORK_PROXY;
    address public QUOTE_ASSET;
    address public UPDATER;
    Registry public REGISTRY;
    uint public MAX_SPREAD;
    address public constant KYBER_ETH_TOKEN = 0x00eeeeeeeeeeeeeeeeeeeeeeeeeeeeeeeeeeeeeeee;
    uint public constant KYBER_PRECISION = 18;
    uint public constant VALIDITY_INTERVAL = 2 days;
    uint public lastUpdate;

    // FIELDS

    mapping (address => uint) public prices;

    // METHODS

    // CONSTRUCTOR

    /// @dev Define and register a quote asset against which all prices are measured/based against
    constructor(
        address ofRegistrar,
        address ofKyberNetworkProxy,
        uint ofMaxSpread,
        address ofQuoteAsset
    ) {
        KYBER_NETWORK_PROXY = ofKyberNetworkProxy;
        MAX_SPREAD = ofMaxSpread;
        QUOTE_ASSET = ofQuoteAsset;
        REGISTRY = Registry(ofRegistrar);
        UPDATER = REGISTRY.owner();
    }

    /// @dev Stores zero as a convention for invalid price
    function update() external {
        require(
            msg.sender == REGISTRY.owner() || msg.sender == UPDATER,
            "Only registry owner or updater can call"
        );
        address[] memory assets = REGISTRY.getRegisteredAssets();
        uint[] memory newPrices = new uint[](assets.length);
        for (uint i; i < assets.length; i++) {
            bool isValid;
            uint price;
            (isValid, price) = getKyberPrice(assets[i], QUOTE_ASSET);
            newPrices[i] = isValid ? price : 0;
            prices[assets[i]] = newPrices[i];
        }
        lastUpdate = block.timestamp;
        PriceUpdate(assets, newPrices);
    }

    /// @dev Set updater
    function setUpdater(address _updater) external {
        require(msg.sender == REGISTRY.owner(), "Only registry owner can set");
        UPDATER = _updater;
    }

    // PUBLIC VIEW METHODS

    // FEED INFORMATION

    function getQuoteAsset() public view returns (address) { return QUOTE_ASSET; }

    // PRICES

    /**
    @notice Gets price of an asset multiplied by ten to the power of assetDecimals
    @dev Asset has been registered
    @param _asset Asset for which price should be returned
    @return {
      "price": "Price formatting: mul(exchangePrice, 10 ** decimal), to avoid floating numbers",
      "timestamp": "When the asset's price was updated"
    }
    */
    function getPrice(address _asset)
        public
        view
        returns (uint price, uint timestamp)
    {
        (price, ) =  getReferencePriceInfo(_asset, QUOTE_ASSET);
        timestamp = now;
    }

    function getPrices(address[] _assets)
        public
        view
        returns (uint[], uint[])
    {
        uint[] memory prices = new uint[](_assets.length);
        uint[] memory timestamps = new uint[](_assets.length);
        for (uint i; i < _assets.length; i++) {
            (prices[i], timestamps[i]) = getPrice(_assets[i]);
        }
        return (prices, timestamps);
    }

    function hasValidPrice(address _asset)
        public
        view
        returns (bool)
    {
        bool isRegistered = REGISTRY.assetIsRegistered(_asset);
        bool isFresh = block.timestamp < add(lastUpdate, VALIDITY_INTERVAL);
        return prices[_asset] != 0 && isRegistered && isFresh;
    }

    function hasValidPrices(address[] _assets)
        public
        view
        returns (bool)
    {
        for (uint i; i < _assets.length; i++) {
            if (!hasValidPrice(_assets[i])) {
                return false;
            }
        }
        return true;
    }

    /**
    @param _baseAsset Address of base asset
    @param _quoteAsset Address of quote asset
    @return {
        "referencePrice": "Quantity of quoteAsset per whole baseAsset",
        "decimals": "Decimal places for quoteAsset"
    }
    */
    function getReferencePriceInfo(address _baseAsset, address _quoteAsset)
        public
        view
        returns (uint referencePrice, uint decimals)
    {
        bool isValid;
        (
            isValid,
            referencePrice,
            decimals
        ) = getRawReferencePriceInfo(_baseAsset, _quoteAsset);
        require(isValid, "Price is not valid");
        return (referencePrice, decimals);
    }

    function getRawReferencePriceInfo(address _baseAsset, address _quoteAsset)
        public
        view
        returns (bool isValid, uint referencePrice, uint decimals)
    {
        isValid = hasValidPrice(_baseAsset) && hasValidPrice(_quoteAsset);
        uint quoteDecimals = ERC20Clone(_quoteAsset).decimals();

        if (prices[_quoteAsset] == 0) {
            return (false, 0, 0);  // return early and avoid revert
        }

        referencePrice = mul(
            prices[_baseAsset],
            10 ** uint(quoteDecimals)
        ) / prices[_quoteAsset];

        return (isValid, referencePrice, quoteDecimals);
    }

    function getPriceInfo(address _asset)
        public
        view
        returns (uint price, uint assetDecimals)
    {
        return getReferencePriceInfo(_asset, QUOTE_ASSET);
    }

    /**
    @notice Gets inverted price of an asset
    @dev Asset has been initialised and its price is non-zero
    @param _asset Asset for which inverted price should be return
    @return {
        "isValid": "Whether the price is fresh, given VALIDITY_INTERVAL",
        "invertedPrice": "Price based (instead of quoted) against QUOTE_ASSET",
        "assetDecimals": "Decimal places for this asset"
    }
    */
    function getInvertedPriceInfo(address _asset)
        public
        view
        returns (uint invertedPrice, uint assetDecimals)
    {
        return getReferencePriceInfo(QUOTE_ASSET, _asset);
    }

    /// @dev Get Kyber representation of ETH if necessary
    function getKyberMaskAsset(address _asset) public returns (address) {
        if (_asset == REGISTRY.nativeAsset()) {
            return KYBER_ETH_TOKEN;
        }
        return _asset;
    }

    /// @notice Returns validity and price from Kyber
    function getKyberPrice(address _baseAsset, address _quoteAsset)
        public
        view
        returns (bool, uint)
    {
        uint bidRate;
        uint bidRateOfReversePair;
        (bidRate,) = KyberNetworkProxy(KYBER_NETWORK_PROXY).getExpectedRate(
            ERC20Clone(getKyberMaskAsset(_baseAsset)),
            ERC20Clone(getKyberMaskAsset(_quoteAsset)),
            REGISTRY.getReserveMin(_baseAsset)
        );
        (bidRateOfReversePair,) = KyberNetworkProxy(KYBER_NETWORK_PROXY).getExpectedRate(
            ERC20Clone(getKyberMaskAsset(_quoteAsset)),
            ERC20Clone(getKyberMaskAsset(_baseAsset)),
            REGISTRY.getReserveMin(_quoteAsset)
        );

        if (bidRate == 0 || bidRateOfReversePair == 0) {
            return (false, 0);  // return early and avoid revert
        }

        uint askRate = 10 ** (KYBER_PRECISION * 2) / bidRateOfReversePair;
        // Check the the spread and average the price on both sides
        uint spreadFromKyber = mul(
            sub(askRate, bidRate),
            10 ** uint(KYBER_PRECISION)
        ) / bidRate;
<<<<<<< HEAD
        uint averagePriceFromKyber = add(bidRate, askRate) / 2;
        uint kyberPrice = mul(
            averagePriceFromKyber,
=======
        /**
          avgPriceFromKyber = (bidRate + astRate) / 2
          kyberPrice = (avgPriceFromKyber * 10^quoteDecimals) / 10^kyberPrecision
          or, rearranged:
          kyberPrice = ((bidRate + askRate) * 10^quoteDecimals) / 2 * 10^kyberPrecision
        */
        kyberPrice = mul(
            add(bidRate, askRate),
>>>>>>> f5f23f55
            10 ** uint(ERC20Clone(_quoteAsset).decimals()) // use original quote decimals (not defined on mask)
        ) / mul(2, 10 ** uint(KYBER_PRECISION));

        return (
            spreadFromKyber <= MAX_SPREAD && bidRate != 0 && askRate != 0,
            kyberPrice
        );
    }

    /// @notice Gets price of Order
    /// @param sellAsset Address of the asset to be sold
    /// @param buyAsset Address of the asset to be bought
    /// @param sellQuantity Quantity in base units being sold of sellAsset
    /// @param buyQuantity Quantity in base units being bought of buyAsset
    /// @return orderPrice Price as determined by an order
    function getOrderPriceInfo(
        address sellAsset,
        address buyAsset,
        uint sellQuantity,
        uint buyQuantity
    )
        public
        view
        returns (uint orderPrice)
    {
        // TODO: decimals
        return mul(buyQuantity, 10 ** uint(ERC20Clone(sellAsset).decimals())) / sellQuantity;
    }

    /// @notice Checks whether data exists for a given asset pair
    /// @dev Prices are only upated against QUOTE_ASSET
    /// @param sellAsset Asset for which check to be done if data exists
    /// @param buyAsset Asset for which check to be done if data exists
    /// @return Whether assets exist for given asset pair
    function existsPriceOnAssetPair(address sellAsset, address buyAsset)
        public
        view
        returns (bool isExistent)
    {
        return
            hasValidPrice(sellAsset) && // Is tradable asset (TODO cleaner) and datafeed delivering data
            hasValidPrice(buyAsset);
    }

    /// @notice Get quantity of toAsset equal in value to given quantity of fromAsset
    function convertQuantity(
        uint fromAssetQuantity,
        address fromAsset,
        address toAsset
    )
        public
        view
        returns (uint)
    {
        uint fromAssetPrice;
        (fromAssetPrice,) = getReferencePriceInfo(fromAsset, toAsset);
        uint fromAssetDecimals = ERC20WithFields(fromAsset).decimals();
        return mul(
            fromAssetQuantity,
            fromAssetPrice
        ) / (10 ** uint(fromAssetDecimals));
    }

    function getLastUpdate() public view returns (uint) { return lastUpdate; }
}<|MERGE_RESOLUTION|>--- conflicted
+++ resolved
@@ -238,20 +238,14 @@
             sub(askRate, bidRate),
             10 ** uint(KYBER_PRECISION)
         ) / bidRate;
-<<<<<<< HEAD
-        uint averagePriceFromKyber = add(bidRate, askRate) / 2;
-        uint kyberPrice = mul(
-            averagePriceFromKyber,
-=======
         /**
           avgPriceFromKyber = (bidRate + astRate) / 2
           kyberPrice = (avgPriceFromKyber * 10^quoteDecimals) / 10^kyberPrecision
           or, rearranged:
           kyberPrice = ((bidRate + askRate) * 10^quoteDecimals) / 2 * 10^kyberPrecision
         */
-        kyberPrice = mul(
+        uint kyberPrice = mul(
             add(bidRate, askRate),
->>>>>>> f5f23f55
             10 ** uint(ERC20Clone(_quoteAsset).decimals()) // use original quote decimals (not defined on mask)
         ) / mul(2, 10 ** uint(KYBER_PRECISION));
 
