--- conflicted
+++ resolved
@@ -38,11 +38,7 @@
   // createComponents
 };
 
-<<<<<<< HEAD
 const prepareArgs: PrepareArgsFunction<CreateComponentsArgs> = async (
-  { fundName, exchangeConfigs, quoteToken, defaultTokens, priceSource },
-=======
-const prepareArgs = async (
   {
     fundName,
     exchangeConfigs,
@@ -51,7 +47,6 @@
     defaultTokens,
     priceSource,
   },
->>>>>>> acc5e89b
   contractAddress,
 ) => {
   const exchangeAddresses = exchangeConfigs.map(e =>
