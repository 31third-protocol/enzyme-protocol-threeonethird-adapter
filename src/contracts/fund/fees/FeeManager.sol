pragma solidity ^0.4.21;

import "./Fee.i.sol";
import "../hub/Spoke.sol";
import "../shares/Shares.sol";
import "../../factory/Factory.sol";
import "../../dependencies/math.sol";
import "../../engine/AmguConsumer.sol";

// TODO: add permissioning to functions as needed
/// @notice Manages and allocates fees for a particular fund
contract FeeManager is DSMath, AmguConsumer, Spoke {

    Fee[] public fees;
    mapping (address => bool) public feeIsRegistered;
    event FeeRewarded(uint shareQuantity);

    constructor(address _hub) Spoke(_hub) {}

    function register(address feeAddress) public {
        require(!feeIsRegistered[feeAddress], "Fee already registered");
        feeIsRegistered[feeAddress] = true;
        fees.push(Fee(feeAddress));
        Fee(feeAddress).updateState();  // initialize state
    }

    function batchRegister(address[] feeAddresses) public {
        for (uint i = 0; i < feeAddresses.length; i++) {
            register(feeAddresses[i]);
        }
    }

    function totalFeeAmount() public view returns (uint total) {
        for (uint i = 0; i < fees.length; i++) {
            total = add(total, fees[i].feeAmount());
        }
        return total;
    }

    function rewardFee(Fee fee) public {
        require(feeIsRegistered[fee], "Fee is not registered");
        uint rewardShares = fee.feeAmount();
        fee.updateState();
        Shares(routes.shares).createFor(hub.manager(), rewardShares);
        emit FeeRewarded(rewardShares);
    }

    function rewardAllFees() public auth {
        for (uint i = 0; i < fees.length; i++) {
            rewardFee(fees[i]);
        }
    }

<<<<<<< HEAD
    function triggerRewardAllFees() external amguPayable {
=======
    function triggerRewardAllFees() external payable amguPayable {
>>>>>>> f0833000
        rewardAllFees();
    }

    /// @dev Convenience function
    /// @dev Convention that management fee is 0
    function rewardManagementFee() public {
        if (fees.length >= 1) rewardFee(fees[0]);
    }

    /// @dev Convenience function
    /// @dev Convention that performace fee is 1
    function performanceFeeAmount() public view returns (uint) {
        if (fees.length < 2) return 0;
        return fees[1].feeAmount();
    }
}

contract FeeManagerFactory is Factory {
    function createInstance(address _hub) public returns (address) {
        address feeManager = new FeeManager(_hub);
        childExists[feeManager] = true;
        return feeManager;
    }
}
<|MERGE_RESOLUTION|>--- conflicted
+++ resolved
@@ -51,11 +51,7 @@
         }
     }
 
-<<<<<<< HEAD
-    function triggerRewardAllFees() external amguPayable {
-=======
     function triggerRewardAllFees() external payable amguPayable {
->>>>>>> f0833000
         rewardAllFees();
     }
 
