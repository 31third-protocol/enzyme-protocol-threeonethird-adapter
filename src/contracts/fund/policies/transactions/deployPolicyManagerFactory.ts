import { Environment } from '~/utils/environment/Environment';
import { deploy as deployContract } from '~/utils/solidity/deploy';
import { Contracts } from '~/Contracts';

export const deployPolicyManagerFactory = async (environment: Environment) => {
  const address = await deployContract(
<<<<<<< HEAD
    Contracts.PolicyManagerFactory,
=======
    environment,
    'fund/policies/PolicyManagerFactory.sol',
>>>>>>> 6e910a69
    null,
  );

  return address;
};<|MERGE_RESOLUTION|>--- conflicted
+++ resolved
@@ -4,13 +4,8 @@
 
 export const deployPolicyManagerFactory = async (environment: Environment) => {
   const address = await deployContract(
-<<<<<<< HEAD
+    environment,
     Contracts.PolicyManagerFactory,
-=======
-    environment,
-    'fund/policies/PolicyManagerFactory.sol',
->>>>>>> 6e910a69
-    null,
   );
 
   return address;
