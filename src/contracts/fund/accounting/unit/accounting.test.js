import { toWei } from 'web3-utils';
<<<<<<< HEAD

const setupInvestedTestFund = require('../../../../tests/utils/new/setupInvestedTestFund');
const web3 = require('../../../../../deploy/utils/get-web3');
const deploySystem = require('../../../../../deploy/scripts/deploy-system');
=======
import { initTestEnvironment } from '~/tests/utils/initTestEnvironment';
import { deployMockSystem } from '~/utils/deploy/deployMockSystem';
import { CONTRACT_NAMES } from '~/tests/utils/new/constants';
>>>>>>> 468fddc0

describe('accounting', () => {
  let user, defaultTxOpts;
  let defaultAssets, nativeAsset, quoteAsset;
  let contracts;
  let fund;
  let exaUnit;

  beforeAll(async () => {
    const accounts = await web3.eth.getAccounts();
    user = accounts[0];
    defaultTxOpts = { from: user, gas: 8000000 };

<<<<<<< HEAD
    const deployment = await deploySystem(JSON.parse(require('fs').readFileSync(process.env.CONF))); // TODO: change from reading file each time
    contracts = deployment.contracts;

    const { WETH, MLN } = contracts;

    fund = await setupInvestedTestFund(contracts, user);
=======
    mockSystem = await deployMockSystem(
      environment,
      { accountingContract: CONTRACT_NAMES.ACCOUNTING }
    );
>>>>>>> 468fddc0

    defaultAssets = [
      WETH.options.address,
      MLN.options.address,
    ];
    quoteAsset = WETH.options.address;
    nativeAsset = WETH.options.address;
    exaUnit = toWei('1', 'ether');
  });

  it('Accounting is properly initialized', async () => {
    for (const i in defaultAssets) {
      const defaultAsset = await fund.accounting.methods
        .ownedAssets(i)
        .call();
      expect(defaultAsset).toBe(defaultAssets[i]);
      await expect(
        fund.accounting.methods
          .isInAssetList(defaultAssets[i])
          .call(),
      ).resolves.toBe(true);
    }

    await expect(
      fund.accounting.methods.DENOMINATION_ASSET().call()
    ).resolves.toBe(quoteAsset);
    await expect(
      fund.accounting.methods.NATIVE_ASSET().call()
    ).resolves.toBe(nativeAsset);
    await expect(
      fund.accounting.methods.calcSharePrice().call()
    ).resolves.toBe(`${exaUnit}`);
    await expect(
      fund.accounting.methods.calcGav().call()
    ).resolves.toBe('0');

    const initialCalculations = await fund.accounting.methods
      .performCalculations()
      .call();

    expect(initialCalculations.gav).toBe('0');
    expect(initialCalculations.feesInDenominationAsset).toBe('0');
    expect(initialCalculations.feesInShares).toBe('0');
    expect(initialCalculations.nav).toBe('0');
    expect(initialCalculations.sharePrice).toBe(`${exaUnit}`);
  });

  it('updateOwnedAssets removes zero balance assets', async () => {

    const fundHoldings = await fund.accounting.methods
      .getFundHoldings()
      .call();

    expect(fundHoldings[0]).toEqual(
      new Array(defaultAssets.length).fill('0')
    );

    await fund.accounting.methods
      .updateOwnedAssets()
      .send(defaultTxOpts);

    for (const i in defaultAssets) {
      if (defaultAssets[i] === quoteAsset) continue;
      await expect(
        fund.accounting.methods
          .isInAssetList(defaultAssets[i])
          .call(),
      ).resolves.toBe(false);
    }
  });

  it('Balance in vault reflects in accounting', async () => {
    const { WETH, TestingPriceFeed } = contracts;
    const tokenQuantity = toWei('1', 'ether');
    await WETH.methods
      .transfer(fund.vault.options.address, tokenQuantity)
      .send(defaultTxOpts);
    const fundHoldings = await fund.accounting.methods
      .getFundHoldings()
      .call();
    expect(fundHoldings[0][0]).toEqual(tokenQuantity);

    await TestingPriceFeed.methods
      .update([WETH.options.address], [`${exaUnit}`])
      .send(defaultTxOpts);
    const initialCalculations = await fund.accounting.methods
      .performCalculations()
      .call();

    expect(initialCalculations.gav).toBe(tokenQuantity);
    expect(initialCalculations.feesInDenominationAsset).toBe('0');
    expect(initialCalculations.feesInShares).toBe('0');
    expect(initialCalculations.nav).toBe(tokenQuantity);
    // Since there is no investment yet
    expect(initialCalculations.sharePrice).toBe(`${exaUnit}`);
  });

  // Deployer is an authorized module because it has been directly deployed
  it('Add and remove assets by an authorized module', async () => {
    const { MLN } = contracts;

    await expect(
      fund.accounting.methods
        .isInAssetList(MLN.options.address)
        .call(),
    ).resolves.toBe(false);
    await fund.accounting.methods
      .addAssetToOwnedAssets(MLN.options.address)
      .send(defaultTxOpts);
    await expect(
      fund.accounting.methods
        .isInAssetList(MLN.options.address)
        .call(),
    ).resolves.toBe(true);

    await fund.accounting.methods
      .removeFromOwnedAssets(MLN.options.address)
      .send(defaultTxOpts);
    await expect(
      fund.accounting.methods
        .isInAssetList(MLN.options.address)
        .call(),
    ).resolves.toBe(false);
  });
});<|MERGE_RESOLUTION|>--- conflicted
+++ resolved
@@ -1,14 +1,7 @@
 import { toWei } from 'web3-utils';
-<<<<<<< HEAD
-
 const setupInvestedTestFund = require('../../../../tests/utils/new/setupInvestedTestFund');
 const web3 = require('../../../../../deploy/utils/get-web3');
 const deploySystem = require('../../../../../deploy/scripts/deploy-system');
-=======
-import { initTestEnvironment } from '~/tests/utils/initTestEnvironment';
-import { deployMockSystem } from '~/utils/deploy/deployMockSystem';
-import { CONTRACT_NAMES } from '~/tests/utils/new/constants';
->>>>>>> 468fddc0
 
 describe('accounting', () => {
   let user, defaultTxOpts;
@@ -22,19 +15,12 @@
     user = accounts[0];
     defaultTxOpts = { from: user, gas: 8000000 };
 
-<<<<<<< HEAD
     const deployment = await deploySystem(JSON.parse(require('fs').readFileSync(process.env.CONF))); // TODO: change from reading file each time
     contracts = deployment.contracts;
 
     const { WETH, MLN } = contracts;
 
     fund = await setupInvestedTestFund(contracts, user);
-=======
-    mockSystem = await deployMockSystem(
-      environment,
-      { accountingContract: CONTRACT_NAMES.ACCOUNTING }
-    );
->>>>>>> 468fddc0
 
     defaultAssets = [
       WETH.options.address,
