import * as R from 'ramda';

import { callFactoryWithoutParams } from '~/utils/solidity/callFactory';
import { Contracts } from '~/Contracts';
<<<<<<< HEAD
import { QuantityInterface, createQuantity } from '@melonproject/token-math';
import { getToken } from '~/contracts/dependencies/token/calls/getToken';
import { isEmptyAddress } from '~/utils/checks/isEmptyAddress';

type GetFundHoldingsResult = Array<QuantityInterface>;

const postProcess = async (
  environment,
  result,
  prepared,
): Promise<GetFundHoldingsResult> => {
  let fundHoldings = [];

  for (let i = 0; i < result[1].length; i++) {
    const address = result[1][i];
    const quantity = result[0][i];
    if (!isEmptyAddress(address)) {
      const token = await getToken(environment, address);
      fundHoldings[i] = createQuantity(token, quantity);
    }
  }

  return fundHoldings;
=======
import { getToken } from '~/contracts/dependencies/token/calls/getToken';
import {
  createQuantity,
  createToken,
  QuantityInterface,
} from '@melonproject/token-math';
import { isEmptyAddress } from '~/utils/checks/isEmptyAddress';

const postProcess = async (environment, result) => {
  const { '0': holdings, '1': tokenAddresses } = result;
  const zipped = R.zip(holdings, tokenAddresses);

  const fundHoldingsPromises: Promise<QuantityInterface>[] = zipped.map(
    async ([holding, tokenAddress]) => {
      const token = isEmptyAddress(tokenAddress)
        ? createToken('ZERO', tokenAddress)
        : await getToken(environment, tokenAddress);
      return createQuantity(token, holding);
    },
  );

  const fundHoldings = await Promise.all(fundHoldingsPromises);

  const filtered = fundHoldings.filter(
    holding => !isEmptyAddress(holding.token.address),
  );

  return filtered;
>>>>>>> 04b6c0ee
};

const getFundHoldings = callFactoryWithoutParams(
  'getFundHoldings',
  Contracts.Accounting,
  {
    postProcess,
  },
);

export { getFundHoldings };<|MERGE_RESOLUTION|>--- conflicted
+++ resolved
@@ -2,31 +2,6 @@
 
 import { callFactoryWithoutParams } from '~/utils/solidity/callFactory';
 import { Contracts } from '~/Contracts';
-<<<<<<< HEAD
-import { QuantityInterface, createQuantity } from '@melonproject/token-math';
-import { getToken } from '~/contracts/dependencies/token/calls/getToken';
-import { isEmptyAddress } from '~/utils/checks/isEmptyAddress';
-
-type GetFundHoldingsResult = Array<QuantityInterface>;
-
-const postProcess = async (
-  environment,
-  result,
-  prepared,
-): Promise<GetFundHoldingsResult> => {
-  let fundHoldings = [];
-
-  for (let i = 0; i < result[1].length; i++) {
-    const address = result[1][i];
-    const quantity = result[0][i];
-    if (!isEmptyAddress(address)) {
-      const token = await getToken(environment, address);
-      fundHoldings[i] = createQuantity(token, quantity);
-    }
-  }
-
-  return fundHoldings;
-=======
 import { getToken } from '~/contracts/dependencies/token/calls/getToken';
 import {
   createQuantity,
@@ -55,7 +30,6 @@
   );
 
   return filtered;
->>>>>>> 04b6c0ee
 };
 
 const getFundHoldings = callFactoryWithoutParams(
