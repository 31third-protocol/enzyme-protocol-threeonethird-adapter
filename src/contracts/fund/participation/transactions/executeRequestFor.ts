--- conflicted
+++ resolved
@@ -1,13 +1,5 @@
-<<<<<<< HEAD
 import { Address } from '@melonproject/token-math/address';
-import { transactionFactory, PrepareArgsFunction } from '~/utils/solidity';
-import { ensure } from '~/utils/guards';
-import { getRequest } from '../calls/getRequest';
-import { createQuantity, greaterThan } from '@melonproject/token-math/quantity';
-import { Contracts } from '~/Contracts';
-import { getToken } from '~/contracts/dependencies/token';
-import { getHub, getSettings, ensureIsNotShutDown } from '../../hub';
-=======
+
 import {
   transactionFactory,
   PrepareArgsFunction,
@@ -19,9 +11,8 @@
 import { getToken } from '~/contracts/dependencies/token/calls/getToken';
 import { getHub } from '~/contracts/fund/hub/calls/getHub';
 import { getSettings } from '~/contracts/fund/hub/calls/getSettings';
+// tslint:disable-next-line:max-line-length
 import { ensureIsNotShutDown } from '~/contracts/fund/hub/guards/ensureIsNotShutDown';
-import { Address } from '~/utils/types';
->>>>>>> 886ac5bd
 
 export interface ExecuteRequestForArgs {
   who: Address;
