<<<<<<< HEAD
/*
pragma solidity ^0.4.11;
=======
pragma solidity ^0.4.17;
>>>>>>> f631362f

import "ds-test/test.sol";
import "../datafeeds/DataFeed.sol";
import "../system/Governance.sol";
import "../participation/Participation.sol";
import "../assets/PreminedAsset.sol";
import "../riskmgmt/RiskMgmt.sol";
import "../exchange/thirdparty/SimpleMarket.sol";
import "../sphere/Sphere.sol";
import "../Fund.sol";
import "./Version.sol";


contract VersionTest is DSTest {
    DataFeed datafeed;
    Governance governance;
    Participation participation;
    PreminedAsset melonToken;
    RiskMgmt riskMgmt;
    SimpleMarket simpleMarket;
    Sphere sphere;
    Version version;

    // constants
    string FUND_NAME = "My Fund";
    string VERSION_NUMBER = "1.2.3";
    uint INTERVAL = 0;
    uint VALIDITY = 60;
    uint MELON_DECIMALS = 18;
    uint PREMINED_AMOUNT = 10 ** 28;
    uint MANAGEMENT_REWARD = 0;
    uint PERFORMANCE_REWARD = 0;
    address MANAGER_ADDRESS = this;
    uint8 v = 28;
    bytes32 r = 0x325088a245d1d91855570677e222a9c1d7bdbefb69245a383e1d29414013ed9f;
    bytes32 s = 0x4c53315f5a99f39a3d753fba87aba6c021804c3be305a084f60d74ddd38b1e0e;

    function setUp() {
        governance = new Governance(new address[](0), 0, 1000000);
        melonToken = new PreminedAsset("Melon Token", "MLN-T", MELON_DECIMALS, PREMINED_AMOUNT);
        version = new Version(VERSION_NUMBER, governance, melonToken);
        datafeed = new DataFeed(melonToken, INTERVAL, VALIDITY);
        riskMgmt = new RiskMgmt();
        simpleMarket = new SimpleMarket();
        sphere = new Sphere(datafeed, simpleMarket);
        participation = new Participation();
    }

    function testSetupFund() {
        version.setupFund(
            FUND_NAME,
            melonToken,
            MANAGEMENT_REWARD,
            PERFORMANCE_REWARD,
            participation,
            riskMgmt,
            sphere,
            v,
            r,
            s
        );
        uint fundId = version.getLastFundId();
        address fundAddressFromManager = version.getFundByManager(MANAGER_ADDRESS);
        address fundAddressFromId = version.getFundById(fundId);

        assertEq(fundAddressFromId, fundAddressFromManager);
        assertEq(fundId, 0);
    }

    function testShutdownFund() {
        version.setupFund(
            FUND_NAME,
            melonToken,
            MANAGEMENT_REWARD,
            PERFORMANCE_REWARD,
            participation,
            riskMgmt,
            sphere,
            v,
            r,
            s
        );
        uint fundId = version.getLastFundId();
        address fundAddress = version.getFundById(fundId);
        Fund fund = Fund(fundAddress);
        version.shutDownFund(fundId);
        bool fundIsShutDown = fund.isShutDown();

        assert(fundIsShutDown);
    }
}
*/<|MERGE_RESOLUTION|>--- conflicted
+++ resolved
@@ -1,9 +1,4 @@
-<<<<<<< HEAD
-/*
-pragma solidity ^0.4.11;
-=======
 pragma solidity ^0.4.17;
->>>>>>> f631362f
 
 import "ds-test/test.sol";
 import "../datafeeds/DataFeed.sol";
