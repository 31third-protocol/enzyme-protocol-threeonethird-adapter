--- conflicted
+++ resolved
@@ -93,14 +93,11 @@
     versionAddress: mockVersion.options.address,
   });
 
-<<<<<<< HEAD
   // From here on it is already integration testing
   await mockVersion.methods
     .setFundFactory(fundFactoryAddress)
     .send({ from: accounts[0] });
 
-=======
->>>>>>> 0d1614b4
   const exchangeConfigs = [
     {
       adapterAddress: matchingMarketAdapterAddress,
@@ -112,41 +109,6 @@
 
   const priceSource = priceFeedAddress;
 
-<<<<<<< HEAD
-  await createComponents(fundFactoryAddress, {
-    defaultTokens,
-    exchangeConfigs,
-    fundName,
-    priceSource,
-    quoteToken,
-  });
-  await continueCreation(fundFactoryAddress);
-  const hubAddress = await setupFund(fundFactoryAddress);
-
-  const settings = await getSettings(hubAddress);
-  await register(settings.policyManagerAddress, {
-    method: PolicedMethods.makeOrder,
-    policy: priceToleranceAddress,
-  });
-  await register(settings.policyManagerAddress, {
-    method: PolicedMethods.takeOrder,
-    policy: priceToleranceAddress,
-  });
-
-  const newPrice = getPrice(
-    createQuantity(baseToken, 1),
-    createQuantity(quoteToken, 0.34),
-  );
-
-  await update(priceFeedAddress, [newPrice]);
-
-  await approve({
-    howMuch: createQuantity(baseToken, 1),
-    spender: new Address(accounts[1]),
-  });
-
-=======
->>>>>>> 0d1614b4
   const addresses = {
     exchangeConfigs,
     fundFactory: fundFactoryAddress,
