import { deploy as deployContract } from './deploy';
import { getContract } from './getContract';
import { Contracts } from '~/Contracts';
import { Environment } from '~/utils/environment/Environment';

<<<<<<< HEAD
export const deployAndGetContract = async (contract: Contracts, args = []) =>
  await getContract(contract, await deployContract(contract, args));
=======
export const deployAndGetContract = async (
  environment: Environment,
  contract: Contracts,
  args: any = [],
) => {
  const deployedContract = await deployContract(
    environment,
    `${contract}.sol`,
    args,
  );

  return getContract(environment, contract, deployedContract);
};
>>>>>>> 6e910a69
<|MERGE_RESOLUTION|>--- conflicted
+++ resolved
@@ -3,21 +3,12 @@
 import { Contracts } from '~/Contracts';
 import { Environment } from '~/utils/environment/Environment';
 
-<<<<<<< HEAD
-export const deployAndGetContract = async (contract: Contracts, args = []) =>
-  await getContract(contract, await deployContract(contract, args));
-=======
 export const deployAndGetContract = async (
   environment: Environment,
   contract: Contracts,
   args: any = [],
 ) => {
-  const deployedContract = await deployContract(
-    environment,
-    `${contract}.sol`,
-    args,
-  );
+  const deployedContract = await deployContract(environment, contract, args);
 
   return getContract(environment, contract, deployedContract);
-};
->>>>>>> 6e910a69
+};