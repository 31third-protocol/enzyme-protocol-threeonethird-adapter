--- conflicted
+++ resolved
@@ -11,39 +11,16 @@
     shared.env = await initTestEnvironment();
   });
 
-<<<<<<< HEAD
-test('Happy path', async () => {
-  const address = await deploy(
-    Contracts.PreminedToken,
-    ['TEST', 18, 'Test Token'],
-    environment,
-  );
-=======
   it('Happy path', async () => {
-    const address = await deploy(
-      shared.env,
-      'dependencies/token/PreminedToken.sol',
-      ['TEST', 18, 'Test Token'],
-    );
->>>>>>> 6e910a69
+    const address = await deploy(shared.env, Contracts.PreminedToken, [
+      'TEST',
+      18,
+      'Test Token',
+    ]);
 
     expect(isAddress(address)).toBe(true);
   });
 
-<<<<<<< HEAD
-test('Throwing error if gasLimit is below gasEstimation', async () => {
-  const globalEnvironment = getGlobalEnvironment();
-  const environment: Environment = {
-    ...globalEnvironment,
-    options: {
-      gasLimit: '1000',
-      gasPrice: globalEnvironment.options.gasPrice,
-    },
-  };
-  await expect(
-    deploy(Contracts.MatchingMarket, [99999999999], environment),
-  ).rejects.toThrow('gas limit:');
-=======
   it('Throwing error if gasLimit is below gasEstimation', async () => {
     const environment: Environment = {
       ...shared.env,
@@ -53,10 +30,7 @@
       },
     };
     await expect(
-      deploy(environment, 'exchanges/thirdparty/oasisdex/MatchingMarket.sol', [
-        99999999999,
-      ]),
+      deploy(environment, Contracts.MatchingMarket, [99999999999]),
     ).rejects.toThrow('gas limit:');
   });
->>>>>>> 6e910a69
 });