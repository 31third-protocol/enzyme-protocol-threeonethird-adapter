--- conflicted
+++ resolved
@@ -20,27 +20,22 @@
 
   const {
     exchangeConfigs,
-    melonContracts,
+    melonContracts: { version, priceSource },
     thirdpartyContracts,
   } = environment.deployment;
 
   const [weth, mln] = thirdpartyContracts.tokens;
   const fees = [];
 
-<<<<<<< HEAD
   await beginSetup(environment, version, {
-=======
-  await createComponents(environment, melonContracts.version, {
->>>>>>> 6707f16a
     defaultTokens: [weth, mln],
     exchangeConfigs,
     fees,
     fundName,
     nativeToken: weth,
-    priceSource: melonContracts.priceSource,
+    priceSource,
     quoteToken: weth,
   });
-<<<<<<< HEAD
   await createAccounting(environment, version);
   await createFeeManager(environment, version);
   await createParticipation(environment, version);
@@ -49,10 +44,6 @@
   await createTrading(environment, version);
   await createVault(environment, version);
   const hubAddress = await completeSetup(environment, version);
-=======
-  await continueCreation(environment, melonContracts.version);
-  const hubAddress = await setupFund(environment, melonContracts.version);
->>>>>>> 6707f16a
   const settings = await getSettings(environment, hubAddress);
 
   const investmentAmount = createQuantity(weth, 1);
