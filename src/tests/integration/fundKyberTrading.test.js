--- conflicted
+++ resolved
@@ -1,17 +1,8 @@
-<<<<<<< HEAD
-import { BN, toWei } from 'web3-utils';
-=======
 import { BN, toWei, randomHex } from 'web3-utils';
-
->>>>>>> 468fddc0
 import { initTestEnvironment } from '~/tests/utils/initTestEnvironment';
 import { getTokenBySymbol } from '~/utils/environment/getTokenBySymbol';
 import { withDifferentAccount } from '~/utils/environment/withDifferentAccount';
-<<<<<<< HEAD
 import { randomHexOfSize } from '~/utils/helpers/randomHexOfSize';
-=======
-import { getFundComponents } from '~/utils/getFundComponents';
->>>>>>> 468fddc0
 import { stringToBytes } from '../utils/new/formatting';
 import { BNExpMul } from '../utils/new/BNmath';
 import {
@@ -173,11 +164,7 @@
           EMPTY_ADDRESS,
         ],
         [makerQuantity, takerQuantity, 0, 0, 0, 0, takerQuantity, 0],
-<<<<<<< HEAD
         randomHexOfSize(32),
-=======
-        randomHex(20),
->>>>>>> 468fddc0
         '0x0',
         '0x0',
         '0x0',
@@ -233,11 +220,7 @@
           EMPTY_ADDRESS,
         ],
         [makerQuantity, takerQuantity, 0, 0, 0, 0, takerQuantity, 0],
-<<<<<<< HEAD
         randomHexOfSize(32),
-=======
-        randomHex(20),
->>>>>>> 468fddc0
         '0x0',
         '0x0',
         '0x0',
@@ -296,11 +279,7 @@
           EMPTY_ADDRESS,
         ],
         [makerQuantity, takerQuantity, 0, 0, 0, 0, takerQuantity, 0],
-<<<<<<< HEAD
         randomHexOfSize(32),
-=======
-        randomHex(20),
->>>>>>> 468fddc0
         '0x0',
         '0x0',
         '0x0',
@@ -354,11 +333,7 @@
             EMPTY_ADDRESS,
           ],
           [makerQuantity, takerQuantity, 0, 0, 0, 0, takerQuantity, 0],
-<<<<<<< HEAD
           randomHexOfSize(32),
-=======
-          randomHex(20),
->>>>>>> 468fddc0
           '0x0',
           '0x0',
           '0x0',
