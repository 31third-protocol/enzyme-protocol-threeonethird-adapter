--- conflicted
+++ resolved
@@ -7,15 +7,7 @@
 import { createComponents } from '~/contracts/factory/transactions/createComponents';
 import { continueCreation } from '~/contracts/factory/transactions/continueCreation';
 import { getSettings } from '~/contracts/fund/hub/calls/getSettings';
-<<<<<<< HEAD
-import {
-  register,
-  PolicedMethods,
-} from '~/contracts/fund/policies/transactions/register';
-=======
-import { componentsFromSettings } from '~/contracts/fund/hub/utils/componentsFromSettings';
 import { register } from '~/contracts/fund/policies/transactions/register';
->>>>>>> b0f525c1
 import { update } from '~/contracts/prices/transactions/update';
 import { requestInvestment } from '~/contracts/fund/participation/transactions/requestInvestment';
 import { executeRequest } from '~/contracts/fund/participation/transactions/executeRequest';
@@ -43,164 +35,6 @@
   shared.accounts = await shared.environment.eth.getAccounts();
 });
 
-<<<<<<< HEAD
-test(
-  'Happy path',
-  async () => {
-    const fundName = `test-fund-${randomString()}`;
-
-    const deployment = await deploySystem();
-
-    const {
-      exchangeConfigs,
-      priceSource,
-      tokens,
-      policies,
-      version,
-    } = deployment;
-    const [quoteToken, baseToken] = tokens;
-    const defaultTokens = [quoteToken, baseToken];
-    const amguToken = await getAmguToken(version);
-    const amguPrice = createQuantity(amguToken, '1000000000');
-    await setAmguPrice(version, amguPrice);
-
-    await createComponents(version, {
-      defaultTokens,
-      exchangeConfigs,
-      fundName,
-      priceSource,
-      quoteToken,
-    });
-
-    await continueCreation(version);
-    const hubAddress = await setupFund(version);
-    const settings = await getSettings(hubAddress);
-
-    await register(settings.policyManagerAddress, {
-      method: PolicedMethods.makeOrder,
-      policy: policies.priceTolerance,
-    });
-
-    await register(settings.policyManagerAddress, {
-      method: PolicedMethods.takeOrder,
-      policy: policies.priceTolerance,
-    });
-
-    await register(settings.policyManagerAddress, {
-      method: PolicedMethods.executeRequest,
-      policy: policies.whitelist,
-    });
-
-    const newPrice = getPrice(
-      createQuantity(baseToken, '1'),
-      createQuantity(quoteToken, '2'),
-    );
-
-    await update(priceSource, [newPrice]);
-
-    await requestInvestment(settings.participationAddress, {
-      investmentAmount: createQuantity(quoteToken, 1),
-    });
-
-    console.log('Requested an investment');
-
-    await executeRequest(settings.participationAddress);
-
-    console.log('Executed request');
-
-    // const redemption = await redeem(settings.participationAddress);
-    // console.log('Redeemed');
-
-    await getFundHoldings(settings.accountingAddress);
-
-    const matchingMarketAddress = deployment.exchangeConfigs.find(
-      o => o.name === 'MatchingMarket',
-    ).exchangeAddress;
-
-    const order1 = await makeOrderFromAccountOasisDex(matchingMarketAddress, {
-      buy: createQuantity(deployment.tokens[1], 2),
-      sell: createQuantity(deployment.tokens[0], 0.1),
-    });
-    expect(order1.buy).toEqual(createQuantity(deployment.tokens[1], 2));
-    expect(order1.sell).toEqual(createQuantity(deployment.tokens[0], 0.1));
-    console.log(`Made order from account with id ${order1.id}`);
-
-    await takeOrderFromAccountOasisDex(matchingMarketAddress, {
-      id: order1.id,
-      maxTakeAmount: order1.sell,
-      buy: order1.buy,
-      sell: order1.sell,
-    });
-
-    console.log(`Took order from account with id ${order1.id}`);
-
-    const order2 = await makeOrderFromAccountOasisDex(matchingMarketAddress, {
-      sell: createQuantity(deployment.tokens[0], 0.1),
-      buy: createQuantity(deployment.tokens[1], 2),
-    });
-
-    expect(order2.buy).toEqual(createQuantity(deployment.tokens[1], 2));
-    expect(order2.sell).toEqual(createQuantity(deployment.tokens[0], 0.1));
-    console.log(`Made order from account with id ${order2.id}`);
-
-    await cancelOrderFromAccountOasisDex(matchingMarketAddress, {
-      id: order2.id,
-    });
-
-    console.log(`Canceled order from account with id ${order2.id}`);
-
-    const orderFromFund = await makeOasisDexOrder(settings.tradingAddress, {
-      maker: settings.tradingAddress,
-      makerQuantity: createQuantity(deployment.tokens[0], 0.1),
-      takerQuantity: createQuantity(deployment.tokens[1], 2),
-    });
-    console.log(`Made order from fund with id ${orderFromFund.id}`);
-
-    const fundOrder = await getFundOpenOrder(
-      settings.tradingAddress,
-      0,
-      shared.environment,
-    );
-
-    await cancelOasisDexOrder(settings.tradingAddress, {
-      id: fundOrder.id,
-      maker: settings.tradingAddress,
-      makerAsset: fundOrder.makerAsset,
-      takerAsset: fundOrder.takerAsset,
-    });
-
-    console.log(`Canceled order ${fundOrder.id} from fund `);
-
-    const order3 = await makeOrderFromAccountOasisDex(matchingMarketAddress, {
-      buy: createQuantity(deployment.tokens[0], 0.1),
-      sell: createQuantity(deployment.tokens[1], 2),
-    });
-    expect(order3.sell).toEqual(createQuantity(deployment.tokens[1], 2));
-    expect(order3.buy).toEqual(createQuantity(deployment.tokens[0], 0.1));
-    console.log(`Made order from account with id ${order3.id}`);
-
-    await takeOasisDexOrder(settings.tradingAddress, {
-      id: order3.id,
-      maker: order3.maker,
-      makerQuantity: order3.sell,
-      takerQuantity: order3.buy,
-    });
-
-    console.log(`Took order from fund with id ${order3.id} `);
-
-    await shutDownFund(version, { hub: hubAddress });
-
-    console.log('Shut down fund');
-
-    await expect(
-      requestInvestment(settings.participationAddress, {
-        investmentAmount: createQuantity(quoteToken, 1),
-      }),
-    ).rejects.toThrow(`Fund with hub address: ${hubAddress} is shut down`);
-  },
-  60 * 1000,
-);
-=======
 test('Happy path', async () => {
   const fundName = `test-fund-${randomString()}`;
 
@@ -208,7 +42,6 @@
 
   const {
     exchangeConfigs,
-    fundFactory,
     priceSource,
     tokens,
     policies,
@@ -216,11 +49,11 @@
   } = deployment;
   const [quoteToken, baseToken] = tokens;
   const defaultTokens = [quoteToken, baseToken];
-  const amguToken = await getAmguToken(fundFactory);
+  const amguToken = await getAmguToken(version);
   const amguPrice = createQuantity(amguToken, '1000000000');
   await setAmguPrice(version, amguPrice);
 
-  await createComponents(fundFactory, {
+  await createComponents(version, {
     defaultTokens,
     exchangeConfigs,
     fundName,
@@ -229,8 +62,8 @@
     quoteToken,
   });
 
-  await continueCreation(fundFactory);
-  const hubAddress = await setupFund(fundFactory);
+  await continueCreation(version);
+  const hubAddress = await setupFund(version);
   const settings = await getSettings(hubAddress);
 
   await register(settings.policyManagerAddress, {
@@ -254,14 +87,6 @@
   );
 
   await update(priceSource, [newPrice]);
-
-  const components = componentsFromSettings(settings);
-
-  await promisesSerial(
-    Object.values(components).map((address: Address) => () =>
-      setIsFund(version, { address }),
-    ),
-  );
 
   await requestInvestment(settings.participationAddress, {
     investmentAmount: createQuantity(quoteToken, 1),
@@ -355,7 +180,7 @@
 
   await performCalculations(settings.accountingAddress);
 
-  await shutDownFund(hubAddress);
+  await shutDownFund(version, { hub: hubAddress });
 
   console.log('Shut down fund');
 
@@ -364,5 +189,4 @@
       investmentAmount: createQuantity(quoteToken, 1),
     }),
   ).rejects.toThrow(`Fund with hub address: ${hubAddress} is shut down`);
-});
->>>>>>> b0f525c1
+});