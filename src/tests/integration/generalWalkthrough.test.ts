--- conflicted
+++ resolved
@@ -55,27 +55,16 @@
     const debug = shared.env.logger('melon:protocol:utils', LogLevels.DEBUG);
     const fundName = `test-fund-${randomString()}`;
 
-    const deployment = shared.env.deployment;
-
     const {
-      engine,
       exchangeConfigs,
-<<<<<<< HEAD
-      priceSource,
-      tokens,
-      policies,
-      version,
-    } = deployment;
-=======
       melonContracts,
       thirdpartyContracts,
     } = shared.env.deployment;
 
-    const { priceSource, policies, version } = melonContracts;
+    const { priceSource, policies, version, engine } = melonContracts;
 
     const tokens = thirdpartyContracts.tokens;
 
->>>>>>> 6707f16a
     const [quoteToken, baseToken] = tokens;
     const defaultTokens = [quoteToken, baseToken];
     const amguToken = await getAmguToken(shared.env, version);
