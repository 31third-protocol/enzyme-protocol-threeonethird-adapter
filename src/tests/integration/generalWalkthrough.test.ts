--- conflicted
+++ resolved
@@ -18,8 +18,9 @@
 } from '~/contracts/fund/participation';
 import { setIsFund, setAmguPrice } from '~/contracts/version';
 import { shutDownFund } from '~/contracts/fund/hub/transactions/shutDownFund';
-<<<<<<< HEAD
+import { getAmguToken } from '~/contracts/engine/calls/getAmguToken';
 import { redeem } from '~/contracts/fund/participation/transactions/redeem';
+// tslint:disable-next-line:max-line-length
 import { getFundHoldings } from '~/contracts/fund/accounting/calls/getFundHoldings';
 import { makeOrderFromAccountOasisDex } from '~/contracts/exchanges/transactions/makeOrderFromAccountOasisDex';
 import { makeOasisDexOrder } from '~/contracts/fund/trading/transactions/makeOasisDexOrder';
@@ -33,12 +34,6 @@
 import { takeOasisDexOrder } from '~/contracts/fund/trading/transactions/takeOasisDexOrder';
 import { getFundOpenOrder } from '~/contracts/fund/trading/calls/getFundOpenOrder';
 import { cancelOasisDexOrder } from '~/contracts/fund/trading/transactions/cancelOasisDexOrder';
-=======
-import { getAmguToken } from '~/contracts/engine/calls/getAmguToken';
-import { redeem } from '~/contracts/fund/participation/transactions/redeem';
-// tslint:disable-next-line:max-line-length
-import { getFundHoldings } from '~/contracts/fund/accounting/calls/getFundHoldings';
->>>>>>> f0833000
 
 const shared: any = {};
 
@@ -117,7 +112,6 @@
     const request = await requestInvestment(settings.participationAddress, {
       investmentAmount: createQuantity(quoteToken, 1),
     });
-<<<<<<< HEAD
     console.log('Requested an investment');
 
     const executedRequest = await executeRequest(settings.participationAddress);
@@ -216,24 +210,6 @@
     const shutDown = await shutDownFund(hubAddress);
 
     console.log('Shut down fund');
-=======
-
-    const executedRequest = await executeRequest(settings.participationAddress);
-
-    expect(
-      isEqual(request.requestedShares, executedRequest.shareQuantity),
-    ).toBe(true);
-
-    const redemption = await redeem(settings.participationAddress);
-    console.log(redemption);
-
-    const holdings = await getFundHoldings(settings.accountingAddress);
-    console.log(holdings);
-
-    const shutDown = await shutDownFund(hubAddress);
-
-    expect(shutDown).toBe(true);
->>>>>>> f0833000
 
     await expect(
       requestInvestment(settings.participationAddress, {
