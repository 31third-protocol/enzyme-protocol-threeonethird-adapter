// tslint:disable:max-line-length
import { Address } from '@melonproject/token-math/address';
import { getPrice } from '@melonproject/token-math/price';
import { createQuantity } from '@melonproject/token-math/quantity';

import { initTestEnvironment } from '~/utils/environment/initTestEnvironment';
import { deploySystem } from '~/utils/deploySystem';
import { setupFund } from '~/contracts/factory/transactions/setupFund';
import { createComponents } from '~/contracts/factory/transactions/createComponents';
import { continueCreation } from '~/contracts/factory/transactions/continueCreation';
import { getSettings } from '~/contracts/fund/hub/calls/getSettings';
import { componentsFromSettings } from '~/contracts/fund/hub/utils/componentsFromSettings';
import { register } from '~/contracts/fund/policies/transactions/register';
import { update } from '~/contracts/prices/transactions/update';
import { requestInvestment } from '~/contracts/fund/participation/transactions/requestInvestment';
import { executeRequest } from '~/contracts/fund/participation/transactions/executeRequest';
import { setIsFund } from '~/contracts/version/transactions/setIsFund';
import { setAmguPrice } from '~/contracts/version/transactions/setAmguPrice';
import { shutDownFund } from '~/contracts/fund/hub/transactions/shutDownFund';
import { getAmguToken } from '~/contracts/engine/calls/getAmguToken';
import { getFundHoldings } from '~/contracts/fund/accounting/calls/getFundHoldings';
import { makeOrderFromAccountOasisDex } from '~/contracts/exchanges/transactions/makeOrderFromAccountOasisDex';
import { makeOasisDexOrder } from '~/contracts/fund/trading/transactions/makeOasisDexOrder';
import takeOrderFromAccountOasisDex from '~/contracts/exchanges/transactions/takeOrderFromAccountOasisDex';
import cancelOrderFromAccountOasisDex from '~/contracts/exchanges/transactions/cancelOrderFromAccountOasisDex';
import { takeOasisDexOrder } from '~/contracts/fund/trading/transactions/takeOasisDexOrder';
import { getFundOpenOrder } from '~/contracts/fund/trading/calls/getFundOpenOrder';
import { cancelOasisDexOrder } from '~/contracts/fund/trading/transactions/cancelOasisDexOrder';
import { randomString } from '~/utils/helpers/randomString';
import { promisesSerial } from '~/utils/helpers/promisesSerial';
import { FunctionSignatures } from '~/contracts/fund/trading/utils/FunctionSignatures';
// tslint:enable:max-line-length

const shared: any = {};

beforeAll(async () => {
  shared.environment = await initTestEnvironment();
  shared.accounts = await shared.environment.eth.getAccounts();
});

<<<<<<< HEAD
test('Happy path', async () => {
  const fundName = `test-fund-${randomString()}`;

  const deployment = await deploySystem();

  const {
    exchangeConfigs,
    fundFactory,
    priceSource,
    tokens,
    policies,
    version,
  } = deployment;
  const [quoteToken, baseToken] = tokens;
  const defaultTokens = [quoteToken, baseToken];
  const amguToken = await getAmguToken(fundFactory);
  const amguPrice = createQuantity(amguToken, '1000000000');
  await setAmguPrice(version, amguPrice);

  await createComponents(fundFactory, {
    defaultTokens,
    exchangeConfigs,
    fundName,
    priceSource,
    quoteToken,
  });

  await continueCreation(fundFactory);
  const hubAddress = await setupFund(fundFactory);
  const settings = await getSettings(hubAddress);

  await register(settings.policyManagerAddress, {
    method: FunctionSignatures.makeOrder,
    policy: policies.priceTolerance,
  });

  await register(settings.policyManagerAddress, {
    method: FunctionSignatures.takeOrder,
    policy: policies.priceTolerance,
  });

  await register(settings.policyManagerAddress, {
    method: FunctionSignatures.executeRequestFor,
    policy: policies.whitelist,
  });

  const newPrice = getPrice(
    createQuantity(baseToken, '1'),
    createQuantity(quoteToken, '2'),
  );

  await update(priceSource, [newPrice]);

  const components = componentsFromSettings(settings);

  await promisesSerial(
    Object.values(components).map((address: Address) => () =>
      setIsFund(version, { address }),
    ),
  );

  await requestInvestment(settings.participationAddress, {
    investmentAmount: createQuantity(quoteToken, 1),
  });

  console.log('Requested an investment');

  await executeRequest(settings.participationAddress);

  console.log('Executed request');

  // const redemption = await redeem(settings.participationAddress);
  // console.log('Redeemed');

  await getFundHoldings(settings.accountingAddress);

  const matchingMarketAddress = deployment.exchangeConfigs.find(
    o => o.name === 'MatchingMarket',
  ).exchangeAddress;

  const order1 = await makeOrderFromAccountOasisDex(matchingMarketAddress, {
    buy: createQuantity(deployment.tokens[1], 2),
    sell: createQuantity(deployment.tokens[0], 0.1),
  });
  expect(order1.buy).toEqual(createQuantity(deployment.tokens[1], 2));
  expect(order1.sell).toEqual(createQuantity(deployment.tokens[0], 0.1));
  console.log(`Made order from account with id ${order1.id}`);

  await takeOrderFromAccountOasisDex(matchingMarketAddress, {
    buy: order1.buy,
    id: order1.id,
    maxTakeAmount: order1.sell,
    sell: order1.sell,
  });

  console.log(`Took order from account with id ${order1.id}`);

  const order2 = await makeOrderFromAccountOasisDex(matchingMarketAddress, {
    buy: createQuantity(deployment.tokens[1], 2),
    sell: createQuantity(deployment.tokens[0], 0.1),
  });

  expect(order2.buy).toEqual(createQuantity(deployment.tokens[1], 2));
  expect(order2.sell).toEqual(createQuantity(deployment.tokens[0], 0.1));
  console.log(`Made order from account with id ${order2.id}`);

  await cancelOrderFromAccountOasisDex(matchingMarketAddress, {
    id: order2.id,
  });

  console.log(`Canceled order from account with id ${order2.id}`);

  const orderFromFund = await makeOasisDexOrder(settings.tradingAddress, {
    maker: settings.tradingAddress,
    makerQuantity: createQuantity(deployment.tokens[0], 0.1),
    takerQuantity: createQuantity(deployment.tokens[1], 2),
  });
  console.log(`Made order from fund with id ${orderFromFund.id}`);

  const fundOrder = await getFundOpenOrder(
    settings.tradingAddress,
    0,
    shared.environment,
  );

  await cancelOasisDexOrder(settings.tradingAddress, {
    id: fundOrder.id,
    maker: settings.tradingAddress,
    makerAsset: fundOrder.makerAsset,
    takerAsset: fundOrder.takerAsset,
  });

  console.log(`Canceled order ${fundOrder.id} from fund `);

  const order3 = await makeOrderFromAccountOasisDex(matchingMarketAddress, {
    buy: createQuantity(deployment.tokens[0], 0.1),
    sell: createQuantity(deployment.tokens[1], 2),
  });
  expect(order3.sell).toEqual(createQuantity(deployment.tokens[1], 2));
  expect(order3.buy).toEqual(createQuantity(deployment.tokens[0], 0.1));
  console.log(`Made order from account with id ${order3.id}`);

  await takeOasisDexOrder(settings.tradingAddress, {
    id: order3.id,
    maker: order3.maker,
    makerQuantity: order3.sell,
    takerQuantity: order3.buy,
  });

  console.log(`Took order from fund with id ${order3.id} `);

  await shutDownFund(hubAddress);

  console.log('Shut down fund');

  await expect(
    requestInvestment(settings.participationAddress, {
=======
test(
  'Happy path',
  async () => {
    const fundName = `test-fund-${randomString()}`;

    const deployment = await deploySystem();

    const {
      exchangeConfigs,
      fundFactory,
      priceSource,
      tokens,
      policies,
      version,
    } = deployment;
    const [quoteToken, baseToken] = tokens;
    const defaultTokens = [quoteToken, baseToken];
    const amguToken = await getAmguToken(fundFactory);
    const amguPrice = createQuantity(amguToken, '1000000000');
    await setAmguPrice(version, amguPrice);

    await createComponents(fundFactory, {
      defaultTokens,
      exchangeConfigs,
      fundName,
      nativeToken: quoteToken,
      priceSource,
      quoteToken,
    });

    await continueCreation(fundFactory);
    const hubAddress = await setupFund(fundFactory);
    const settings = await getSettings(hubAddress);

    await register(settings.policyManagerAddress, {
      method: FunctionSignatures.makeOrder,
      policy: policies.priceTolerance,
    });

    await register(settings.policyManagerAddress, {
      method: FunctionSignatures.takeOrder,
      policy: policies.priceTolerance,
    });

    await register(settings.policyManagerAddress, {
      method: FunctionSignatures.executeRequestFor,
      policy: policies.whitelist,
    });

    const newPrice = getPrice(
      createQuantity(baseToken, '1'),
      createQuantity(quoteToken, '2'),
    );

    await update(priceSource, [newPrice]);

    const components = componentsFromSettings(settings);
    await Promise.all(
      Object.values(components).map((address: Address) =>
        setIsFund(version, { address }),
      ),
    );

    await requestInvestment(settings.participationAddress, {
>>>>>>> acc5e89b
      investmentAmount: createQuantity(quoteToken, 1),
    }),
  ).rejects.toThrow(`Fund with hub address: ${hubAddress} is shut down`);
});<|MERGE_RESOLUTION|>--- conflicted
+++ resolved
@@ -38,7 +38,6 @@
   shared.accounts = await shared.environment.eth.getAccounts();
 });
 
-<<<<<<< HEAD
 test('Happy path', async () => {
   const fundName = `test-fund-${randomString()}`;
 
@@ -62,6 +61,7 @@
     defaultTokens,
     exchangeConfigs,
     fundName,
+    nativeToken: quoteToken,
     priceSource,
     quoteToken,
   });
@@ -196,72 +196,6 @@
 
   await expect(
     requestInvestment(settings.participationAddress, {
-=======
-test(
-  'Happy path',
-  async () => {
-    const fundName = `test-fund-${randomString()}`;
-
-    const deployment = await deploySystem();
-
-    const {
-      exchangeConfigs,
-      fundFactory,
-      priceSource,
-      tokens,
-      policies,
-      version,
-    } = deployment;
-    const [quoteToken, baseToken] = tokens;
-    const defaultTokens = [quoteToken, baseToken];
-    const amguToken = await getAmguToken(fundFactory);
-    const amguPrice = createQuantity(amguToken, '1000000000');
-    await setAmguPrice(version, amguPrice);
-
-    await createComponents(fundFactory, {
-      defaultTokens,
-      exchangeConfigs,
-      fundName,
-      nativeToken: quoteToken,
-      priceSource,
-      quoteToken,
-    });
-
-    await continueCreation(fundFactory);
-    const hubAddress = await setupFund(fundFactory);
-    const settings = await getSettings(hubAddress);
-
-    await register(settings.policyManagerAddress, {
-      method: FunctionSignatures.makeOrder,
-      policy: policies.priceTolerance,
-    });
-
-    await register(settings.policyManagerAddress, {
-      method: FunctionSignatures.takeOrder,
-      policy: policies.priceTolerance,
-    });
-
-    await register(settings.policyManagerAddress, {
-      method: FunctionSignatures.executeRequestFor,
-      policy: policies.whitelist,
-    });
-
-    const newPrice = getPrice(
-      createQuantity(baseToken, '1'),
-      createQuantity(quoteToken, '2'),
-    );
-
-    await update(priceSource, [newPrice]);
-
-    const components = componentsFromSettings(settings);
-    await Promise.all(
-      Object.values(components).map((address: Address) =>
-        setIsFund(version, { address }),
-      ),
-    );
-
-    await requestInvestment(settings.participationAddress, {
->>>>>>> acc5e89b
       investmentAmount: createQuantity(quoteToken, 1),
     }),
   ).rejects.toThrow(`Fund with hub address: ${hubAddress} is shut down`);
