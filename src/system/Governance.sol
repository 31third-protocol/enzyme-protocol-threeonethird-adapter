--- conflicted
+++ resolved
@@ -73,10 +73,7 @@
     function addVersion(
         address ofVersion
     )
-<<<<<<< HEAD
-=======
         pre_cond(msg.sender == address(this))
->>>>>>> 0e3b6d36
         returns (uint id)
     {
         require(msg.sender == address(this));
@@ -91,10 +88,7 @@
     /// @notice Remove and shut down version of Melon
     /// @param id Id of the version to shutdown
     function shutDownVersion(uint id)
-<<<<<<< HEAD
-=======
         pre_cond(msg.sender == address(this))
->>>>>>> 0e3b6d36
         pre_cond(isActive(id))
     {
         require(msg.sender == address(this));
