--- conflicted
+++ resolved
@@ -38,13 +38,11 @@
     "version": "0x76f27a1fedbd22ddb464b06f3087bc16597692a0",
     "ranking": "0x660490F4c0F262894CaB4E8604F3eE5AE129686E"
   },
-<<<<<<< HEAD
-=======
   "exchangeConfigs": {
     "MatchingMarket": {
       "adapter": "0x49722b7cFB306163d43E2581bAf31E71135ff01B",
       "exchange": "0x39755357759cE0d7f32dC8dC45414CCa409AE24e",
-      "takesCustody": false
+      "takesCustody": true
     },
     "KyberNetwork": {
       "adapter": "0x469adD0f8447d1f6c114076131929B87f7700F89",
@@ -62,7 +60,6 @@
       "takesCustody": false
     }
   },
->>>>>>> d57fa1d8
   "thirdPartyContracts": {
     "exchanges": {
       "kyber": {
@@ -147,27 +144,5 @@
         "decimals": 18
       }
     ]
-  },
-  "exchangeConfigs": {
-    "MatchingMarket": {
-      "adapter": "0x49722b7cFB306163d43E2581bAf31E71135ff01B",
-      "exchange": "0x14FBCA95be7e99C15Cc2996c6C9d841e54B79425",
-      "takesCustody": true
-    },
-    "KyberNetwork": {
-      "adapter": "0x469adD0f8447d1f6c114076131929B87f7700F89",
-      "exchange": "0x818E6FECD516Ecc3849DAf6845e3EC868087B755",
-      "takesCustody": false
-    },
-    "ZeroEx": {
-      "adapter": "0x90ACA395442Ebb562f9C7a0131dF7bDBC9f7412B",
-      "exchange": "0x4f833a24e1f95d70f028921e27040ca56e09ab0b",
-      "takesCustody": false
-    },
-    "Ethfinex": {
-      "adapter": "0x01C1E7D4fDEa728f75aFc9eDE1d85b00E8d79184",
-      "exchange": "0xdcdb42c9a256690bd153a7b409751adfc8dd5851",
-      "takesCustody": true
-    }
   }
 }